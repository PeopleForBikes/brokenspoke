use color_eyre::{
    eyre::{eyre, Report},
    Result,
};
use std::{
    ffi::OsStr,
    fs,
    path::PathBuf,
    process::{Command, Output},
};
use tracing::{debug, info};
// use tracing_subscriber::fmt::writer::BoxMakeWriter;
use walkdir::WalkDir;

fn main() -> Result<(), Report> {
    // Setup the application.
    color_eyre::install()?;

    // Setup logging.
    tracing_subscriber::fmt::fmt()
        .with_max_level(tracing::Level::DEBUG)
        .init();

    // Get the paths.
    let top_dir = PathBuf::from("../../").canonicalize()?;
    let asset_dir = top_dir.join("assets");
    let output_dir = top_dir.join("pipelines/brochures/output");
    let brochure_template = asset_dir
        .join("visuals/template-scorecard-pg1-v23.1.svg")
        .canonicalize()?;
<<<<<<< HEAD
    let brochure_information_page = asset_dir.join("visuals/template-scorecard-pg2-v23.1.pdf");
=======
    let brochure_information_page = asset_dir.join("brochures/template-brochure-pg2-v23.1.pdf");
>>>>>>> 5b0b84b0
    let city_ratings_15 = asset_dir
        .join("city_ratings/city_ratings_2022_v7.csv")
        .canonicalize()?;
    let brochure_template_copy = output_dir.join("scorecard.svg");
    let shortcodes = output_dir.join("scorecard.csv");

    // Create the output directory.
    info!("📁 Creating the output directory...");
    fs::create_dir_all(&output_dir)?;

    // Copy the brochure template from the asset directory.
    info!("⚙️  Copying the brochure template...");
    fs::copy(brochure_template, &brochure_template_copy)?;

    // Convert the City Ratings file to a Shortcode file.
    info!("🔄 Converting the City Ratings file to a Shortcode file...");
    let output = Command::new("cargo")
        .arg("run")
        .arg("-p")
        .arg("spokes")
        .arg("--bin")
        .arg("shortcodes")
        .arg(&city_ratings_15)
        .arg(&shortcodes)
        .output()?;
    process_output(&output)?;

    //  Generate SVG files.
    info!("📄 Generating SVG files...");
    let output = Command::new("cargo")
        .arg("run")
        .arg("-p")
        .arg("spokes")
        .arg("--bin")
        .arg("svggloo")
        .arg("--")
        .arg("--field")
        .arg("co")
        .arg("--field")
        .arg("st")
        .arg("--field")
        .arg("ci")
        .arg(&brochure_template_copy)
        .arg(&output_dir)
        .output()?;
    process_output(&output)?;

    // Collect all the SVGs.
    debug!("🗄️  Collecting the generated SVG files...");
    let mut svg_files = Vec::new();
    for entry in WalkDir::new(&output_dir).into_iter().filter_map(|e| e.ok()) {
        let path = entry.into_path();

        // Ignore the template itself.
        if path.file_name() == brochure_template_copy.file_name() {
            continue;
        }

        // Otherwise ensure the file is a .svg and add it to the list.
        if let Some(ext) = path.extension() {
            if ext == OsStr::new("svg") {
                let filename = path.file_name().unwrap();
                let filename_str = filename.to_str().unwrap();
                svg_files.push(filename_str.to_string())
            }
        }
    }

    // Generate the PDF files.
    info!("📃 Generating PDF files...");
    generate_pdf(&svg_files, &output_dir)?;

    // Append information page.
    info!("📎 Append information page");
    let pdf_files = svg_files
        .iter()
        .map(|f| output_dir.join(f))
        .map(|f| f.with_extension("pdf"))
        .map(|f| f.to_str().unwrap().to_string())
        .collect::<Vec<String>>();
    let output = Command::new("cargo")
        .arg("run")
        .arg("-p")
        .arg("spokes")
        .arg("--bin")
        .arg("appender")
        .arg(brochure_information_page)
        .args(pdf_files)
        .output()?;
    process_output(&output)?;

    // Bundle the brochures.
    info!("📦 Bundling the brochures...");
    let output = Command::new("cargo")
        .arg("run")
        .arg("-p")
        .arg("spokes")
        .arg("--bin")
        .arg("bundler")
        .arg("--")
        .arg("pdf")
        .arg("country")
        .arg(&output_dir.canonicalize()?)
        .output()?;
    process_output(&output)?;

    info!("✅ Done");
    Ok(())
}

fn process_output_with_command(output: &Output, cmd: &Command) -> Result<(), Report> {
    if output.status.success() {
        return Ok(());
    }

    Err(eyre!(
        "The command {:?} failed with status code {:?} and the following error: {:?}.\n The following arguments were passed to the command:\n {:?}",
        cmd.get_program(),
        output.status.code(),
        String::from_utf8_lossy(&output.stderr),
        cmd.get_args().collect::<Vec<&OsStr>>()
    ))
}

fn process_output(output: &Output) -> Result<(), Report> {
    if output.status.success() {
        return Ok(());
    }

    Err(eyre!(
        "The command  failed with status code {:?} and the following error: {:?}.",
        output.status.code(),
        String::from_utf8_lossy(&output.stderr),
    ))
}

#[cfg(windows)]
fn generate_pdf(batch: &[String], output_dir: &PathBuf) -> Result<(), Report> {
    // Generate batches of files to circumvent the Windows limitations.
    // See PeopleForBikes/brokenspoke#34 for reference.
    const CLI_MAX_LENGTH: usize = 8000;
    let mut current_cli_length: usize = 0;
    let mut file_batches: Vec<Vec<String>> = Vec::new();
    let mut batched_files: Vec<String> = Vec::new();

    for file in &batch {
        if current_cli_length + file.len() < CLI_MAX_LENGTH {
            current_cli_length += file.len();
            batched_files.push(file.clone());
        } else {
            file_batches.push(batched_files);
            batched_files = Vec::new();
        }
    }

    // Generate the PDF files.
    for (i, batch) in file_batches.iter().enumerate() {
        info!("📃 Processing batch {}/{}...", i, batched_files.len());
        let mut cmd = Command::new("inkscape");
        cmd.arg("--export-area-drawing")
            .arg("--batch-process")
            .arg("--export-type=pdf")
            .args(batch)
            .current_dir(&output_dir);
        let output = cmd.output().map_err(Report::new)?;
        process_output_with_command(&output, &cmd)?;
    }
    ()
}

#[cfg(unix)]
fn generate_pdf(batch: &[String], output_dir: &PathBuf) -> Result<(), Report> {
    let mut cmd = Command::new("inkscape");
    cmd.arg("--export-area-drawing")
        .arg("--batch-process")
        .arg("--export-type=pdf")
        .args(batch)
        .current_dir(output_dir);
    let output = cmd.output().map_err(Report::new)?;
    process_output_with_command(&output, &cmd)
}<|MERGE_RESOLUTION|>--- conflicted
+++ resolved
@@ -28,11 +28,7 @@
     let brochure_template = asset_dir
         .join("visuals/template-scorecard-pg1-v23.1.svg")
         .canonicalize()?;
-<<<<<<< HEAD
     let brochure_information_page = asset_dir.join("visuals/template-scorecard-pg2-v23.1.pdf");
-=======
-    let brochure_information_page = asset_dir.join("brochures/template-brochure-pg2-v23.1.pdf");
->>>>>>> 5b0b84b0
     let city_ratings_15 = asset_dir
         .join("city_ratings/city_ratings_2022_v7.csv")
         .canonicalize()?;
